--- conflicted
+++ resolved
@@ -84,12 +84,9 @@
         didFinishLaunchingWithOptions _: [UIApplication
             .LaunchOptionsKey: Any]?
     ) -> Bool {
-        // Firebase設定は App struct の init() で行うため、ここでは不要
-<<<<<<< HEAD
-        
+        // Firebase設定は App struct の init() で行うため、ここでは不要        
         // ConnectivityManager を初期化してWatch連携を開始
         connectivityManager = ConnectivityManager()
-=======
 
         // プッシュ通知の設定
         UNUserNotificationCenter.current().delegate = self
@@ -115,7 +112,6 @@
         // APNsに登録
         application.registerForRemoteNotifications()
 
->>>>>>> 9464b340
         return true
     }
 
