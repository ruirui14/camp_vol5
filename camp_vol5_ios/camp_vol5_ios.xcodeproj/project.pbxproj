// !$*UTF8*$!
{
	archiveVersion = 1;
	classes = {
	};
	objectVersion = 77;
	objects = {

/* Begin PBXBuildFile section */
		D10CD88B2E04843900689536 /* FirebaseAnalytics in Frameworks */ = {isa = PBXBuildFile; productRef = D10CD88A2E04843900689536 /* FirebaseAnalytics */; };
		D10CD88D2E04843900689536 /* FirebaseAuth in Frameworks */ = {isa = PBXBuildFile; productRef = D10CD88C2E04843900689536 /* FirebaseAuth */; };
		D10CD88F2E04843900689536 /* FirebaseFirestore in Frameworks */ = {isa = PBXBuildFile; productRef = D10CD88E2E04843900689536 /* FirebaseFirestore */; };
		D10CD8912E0484C800689536 /* FirebaseDatabase in Frameworks */ = {isa = PBXBuildFile; productRef = D10CD8902E0484C800689536 /* FirebaseDatabase */; };
/* End PBXBuildFile section */

/* Begin PBXFileReference section */
		B3D475C62E0406710045AD7A /* camp_vol5_ios.app */ = {isa = PBXFileReference; explicitFileType = wrapper.application; includeInIndex = 0; path = camp_vol5_ios.app; sourceTree = BUILT_PRODUCTS_DIR; };
/* End PBXFileReference section */

/* Begin PBXFileSystemSynchronizedRootGroup section */
		B3D475C82E0406710045AD7A /* camp_vol5_ios */ = {
			isa = PBXFileSystemSynchronizedRootGroup;
			path = camp_vol5_ios;
			sourceTree = "<group>";
		};
/* End PBXFileSystemSynchronizedRootGroup section */

/* Begin PBXFrameworksBuildPhase section */
		B3D475C32E0406710045AD7A /* Frameworks */ = {
			isa = PBXFrameworksBuildPhase;
			buildActionMask = 2147483647;
			files = (
				D10CD88B2E04843900689536 /* FirebaseAnalytics in Frameworks */,
				D10CD88D2E04843900689536 /* FirebaseAuth in Frameworks */,
				D10CD8912E0484C800689536 /* FirebaseDatabase in Frameworks */,
				D10CD88F2E04843900689536 /* FirebaseFirestore in Frameworks */,
			);
			runOnlyForDeploymentPostprocessing = 0;
		};
/* End PBXFrameworksBuildPhase section */

/* Begin PBXGroup section */
		B3D475BD2E0406710045AD7A = {
			isa = PBXGroup;
			children = (
				B3D475C82E0406710045AD7A /* camp_vol5_ios */,
				B3D475C72E0406710045AD7A /* Products */,
			);
			sourceTree = "<group>";
		};
		B3D475C72E0406710045AD7A /* Products */ = {
			isa = PBXGroup;
			children = (
				B3D475C62E0406710045AD7A /* camp_vol5_ios.app */,
			);
			name = Products;
			sourceTree = "<group>";
		};
/* End PBXGroup section */

/* Begin PBXNativeTarget section */
		B3D475C52E0406710045AD7A /* camp_vol5_ios */ = {
			isa = PBXNativeTarget;
			buildConfigurationList = B3D475D12E0406720045AD7A /* Build configuration list for PBXNativeTarget "camp_vol5_ios" */;
			buildPhases = (
				B3D475C22E0406710045AD7A /* Sources */,
				B3D475C32E0406710045AD7A /* Frameworks */,
				B3D475C42E0406710045AD7A /* Resources */,
			);
			buildRules = (
			);
			dependencies = (
			);
			fileSystemSynchronizedGroups = (
				B3D475C82E0406710045AD7A /* camp_vol5_ios */,
			);
			name = camp_vol5_ios;
			packageProductDependencies = (
				D10CD88A2E04843900689536 /* FirebaseAnalytics */,
				D10CD88C2E04843900689536 /* FirebaseAuth */,
				D10CD88E2E04843900689536 /* FirebaseFirestore */,
				D10CD8902E0484C800689536 /* FirebaseDatabase */,
			);
			productName = camp_vol5_ios;
			productReference = B3D475C62E0406710045AD7A /* camp_vol5_ios.app */;
			productType = "com.apple.product-type.application";
		};
/* End PBXNativeTarget section */

/* Begin PBXProject section */
		B3D475BE2E0406710045AD7A /* Project object */ = {
			isa = PBXProject;
			attributes = {
				BuildIndependentTargetsInParallel = 1;
				LastSwiftUpdateCheck = 1640;
				LastUpgradeCheck = 1640;
				TargetAttributes = {
					B3D475C52E0406710045AD7A = {
						CreatedOnToolsVersion = 16.4;
					};
				};
			};
			buildConfigurationList = B3D475C12E0406710045AD7A /* Build configuration list for PBXProject "camp_vol5_ios" */;
			developmentRegion = en;
			hasScannedForEncodings = 0;
			knownRegions = (
				en,
				Base,
			);
			mainGroup = B3D475BD2E0406710045AD7A;
			minimizedProjectReferenceProxies = 1;
			packageReferences = (
				D10CD8892E04843900689536 /* XCRemoteSwiftPackageReference "firebase-ios-sdk" */,
			);
			preferredProjectObjectVersion = 77;
			productRefGroup = B3D475C72E0406710045AD7A /* Products */;
			projectDirPath = "";
			projectRoot = "";
			targets = (
				B3D475C52E0406710045AD7A /* camp_vol5_ios */,
			);
		};
/* End PBXProject section */

/* Begin PBXResourcesBuildPhase section */
		B3D475C42E0406710045AD7A /* Resources */ = {
			isa = PBXResourcesBuildPhase;
			buildActionMask = 2147483647;
			files = (
			);
			runOnlyForDeploymentPostprocessing = 0;
		};
/* End PBXResourcesBuildPhase section */

/* Begin PBXSourcesBuildPhase section */
		B3D475C22E0406710045AD7A /* Sources */ = {
			isa = PBXSourcesBuildPhase;
			buildActionMask = 2147483647;
			files = (
			);
			runOnlyForDeploymentPostprocessing = 0;
		};
/* End PBXSourcesBuildPhase section */

/* Begin XCBuildConfiguration section */
		B3D475CF2E0406720045AD7A /* Debug */ = {
			isa = XCBuildConfiguration;
			buildSettings = {
				ALWAYS_SEARCH_USER_PATHS = NO;
				ASSETCATALOG_COMPILER_GENERATE_SWIFT_ASSET_SYMBOL_EXTENSIONS = YES;
				CLANG_ANALYZER_NONNULL = YES;
				CLANG_ANALYZER_NUMBER_OBJECT_CONVERSION = YES_AGGRESSIVE;
				CLANG_CXX_LANGUAGE_STANDARD = "gnu++20";
				CLANG_ENABLE_MODULES = YES;
				CLANG_ENABLE_OBJC_ARC = YES;
				CLANG_ENABLE_OBJC_WEAK = YES;
				CLANG_WARN_BLOCK_CAPTURE_AUTORELEASING = YES;
				CLANG_WARN_BOOL_CONVERSION = YES;
				CLANG_WARN_COMMA = YES;
				CLANG_WARN_CONSTANT_CONVERSION = YES;
				CLANG_WARN_DEPRECATED_OBJC_IMPLEMENTATIONS = YES;
				CLANG_WARN_DIRECT_OBJC_ISA_USAGE = YES_ERROR;
				CLANG_WARN_DOCUMENTATION_COMMENTS = YES;
				CLANG_WARN_EMPTY_BODY = YES;
				CLANG_WARN_ENUM_CONVERSION = YES;
				CLANG_WARN_INFINITE_RECURSION = YES;
				CLANG_WARN_INT_CONVERSION = YES;
				CLANG_WARN_NON_LITERAL_NULL_CONVERSION = YES;
				CLANG_WARN_OBJC_IMPLICIT_RETAIN_SELF = YES;
				CLANG_WARN_OBJC_LITERAL_CONVERSION = YES;
				CLANG_WARN_OBJC_ROOT_CLASS = YES_ERROR;
				CLANG_WARN_QUOTED_INCLUDE_IN_FRAMEWORK_HEADER = YES;
				CLANG_WARN_RANGE_LOOP_ANALYSIS = YES;
				CLANG_WARN_STRICT_PROTOTYPES = YES;
				CLANG_WARN_SUSPICIOUS_MOVE = YES;
				CLANG_WARN_UNGUARDED_AVAILABILITY = YES_AGGRESSIVE;
				CLANG_WARN_UNREACHABLE_CODE = YES;
				CLANG_WARN__DUPLICATE_METHOD_MATCH = YES;
				COPY_PHASE_STRIP = NO;
				DEBUG_INFORMATION_FORMAT = dwarf;
				ENABLE_STRICT_OBJC_MSGSEND = YES;
				ENABLE_TESTABILITY = YES;
				ENABLE_USER_SCRIPT_SANDBOXING = YES;
				GCC_C_LANGUAGE_STANDARD = gnu17;
				GCC_DYNAMIC_NO_PIC = NO;
				GCC_NO_COMMON_BLOCKS = YES;
				GCC_OPTIMIZATION_LEVEL = 0;
				GCC_PREPROCESSOR_DEFINITIONS = (
					"DEBUG=1",
					"$(inherited)",
				);
				GCC_WARN_64_TO_32_BIT_CONVERSION = YES;
				GCC_WARN_ABOUT_RETURN_TYPE = YES_ERROR;
				GCC_WARN_UNDECLARED_SELECTOR = YES;
				GCC_WARN_UNINITIALIZED_AUTOS = YES_AGGRESSIVE;
				GCC_WARN_UNUSED_FUNCTION = YES;
				GCC_WARN_UNUSED_VARIABLE = YES;
				IPHONEOS_DEPLOYMENT_TARGET = 18.5;
				LOCALIZATION_PREFERS_STRING_CATALOGS = YES;
				MTL_ENABLE_DEBUG_INFO = INCLUDE_SOURCE;
				MTL_FAST_MATH = YES;
				ONLY_ACTIVE_ARCH = YES;
				SDKROOT = iphoneos;
				SWIFT_ACTIVE_COMPILATION_CONDITIONS = "DEBUG $(inherited)";
				SWIFT_OPTIMIZATION_LEVEL = "-Onone";
			};
			name = Debug;
		};
		B3D475D02E0406720045AD7A /* Release */ = {
			isa = XCBuildConfiguration;
			buildSettings = {
				ALWAYS_SEARCH_USER_PATHS = NO;
				ASSETCATALOG_COMPILER_GENERATE_SWIFT_ASSET_SYMBOL_EXTENSIONS = YES;
				CLANG_ANALYZER_NONNULL = YES;
				CLANG_ANALYZER_NUMBER_OBJECT_CONVERSION = YES_AGGRESSIVE;
				CLANG_CXX_LANGUAGE_STANDARD = "gnu++20";
				CLANG_ENABLE_MODULES = YES;
				CLANG_ENABLE_OBJC_ARC = YES;
				CLANG_ENABLE_OBJC_WEAK = YES;
				CLANG_WARN_BLOCK_CAPTURE_AUTORELEASING = YES;
				CLANG_WARN_BOOL_CONVERSION = YES;
				CLANG_WARN_COMMA = YES;
				CLANG_WARN_CONSTANT_CONVERSION = YES;
				CLANG_WARN_DEPRECATED_OBJC_IMPLEMENTATIONS = YES;
				CLANG_WARN_DIRECT_OBJC_ISA_USAGE = YES_ERROR;
				CLANG_WARN_DOCUMENTATION_COMMENTS = YES;
				CLANG_WARN_EMPTY_BODY = YES;
				CLANG_WARN_ENUM_CONVERSION = YES;
				CLANG_WARN_INFINITE_RECURSION = YES;
				CLANG_WARN_INT_CONVERSION = YES;
				CLANG_WARN_NON_LITERAL_NULL_CONVERSION = YES;
				CLANG_WARN_OBJC_IMPLICIT_RETAIN_SELF = YES;
				CLANG_WARN_OBJC_LITERAL_CONVERSION = YES;
				CLANG_WARN_OBJC_ROOT_CLASS = YES_ERROR;
				CLANG_WARN_QUOTED_INCLUDE_IN_FRAMEWORK_HEADER = YES;
				CLANG_WARN_RANGE_LOOP_ANALYSIS = YES;
				CLANG_WARN_STRICT_PROTOTYPES = YES;
				CLANG_WARN_SUSPICIOUS_MOVE = YES;
				CLANG_WARN_UNGUARDED_AVAILABILITY = YES_AGGRESSIVE;
				CLANG_WARN_UNREACHABLE_CODE = YES;
				CLANG_WARN__DUPLICATE_METHOD_MATCH = YES;
				COPY_PHASE_STRIP = NO;
				DEBUG_INFORMATION_FORMAT = "dwarf-with-dsym";
				ENABLE_NS_ASSERTIONS = NO;
				ENABLE_STRICT_OBJC_MSGSEND = YES;
				ENABLE_USER_SCRIPT_SANDBOXING = YES;
				GCC_C_LANGUAGE_STANDARD = gnu17;
				GCC_NO_COMMON_BLOCKS = YES;
				GCC_WARN_64_TO_32_BIT_CONVERSION = YES;
				GCC_WARN_ABOUT_RETURN_TYPE = YES_ERROR;
				GCC_WARN_UNDECLARED_SELECTOR = YES;
				GCC_WARN_UNINITIALIZED_AUTOS = YES_AGGRESSIVE;
				GCC_WARN_UNUSED_FUNCTION = YES;
				GCC_WARN_UNUSED_VARIABLE = YES;
				IPHONEOS_DEPLOYMENT_TARGET = 18.5;
				LOCALIZATION_PREFERS_STRING_CATALOGS = YES;
				MTL_ENABLE_DEBUG_INFO = NO;
				MTL_FAST_MATH = YES;
				SDKROOT = iphoneos;
				SWIFT_COMPILATION_MODE = wholemodule;
				VALIDATE_PRODUCT = YES;
			};
			name = Release;
		};
		B3D475D22E0406720045AD7A /* Debug */ = {
			isa = XCBuildConfiguration;
			buildSettings = {
				ASSETCATALOG_COMPILER_APPICON_NAME = AppIcon;
				ASSETCATALOG_COMPILER_GLOBAL_ACCENT_COLOR_NAME = AccentColor;
				CODE_SIGN_STYLE = Automatic;
				CURRENT_PROJECT_VERSION = 1;
<<<<<<< HEAD
				DEVELOPMENT_TEAM = A5H4B9V683;
=======
				DEVELOPMENT_TEAM = DNB2K6768X;
>>>>>>> 5154765f
				ENABLE_PREVIEWS = YES;
				GENERATE_INFOPLIST_FILE = YES;
				INFOPLIST_KEY_NSCameraUsageDescription = "カメラを使います<";
				INFOPLIST_KEY_UIApplicationSceneManifest_Generation = YES;
				INFOPLIST_KEY_UIApplicationSupportsIndirectInputEvents = YES;
				INFOPLIST_KEY_UILaunchScreen_Generation = YES;
				INFOPLIST_KEY_UISupportedInterfaceOrientations_iPad = "UIInterfaceOrientationPortrait UIInterfaceOrientationPortraitUpsideDown UIInterfaceOrientationLandscapeLeft UIInterfaceOrientationLandscapeRight";
				INFOPLIST_KEY_UISupportedInterfaceOrientations_iPhone = "UIInterfaceOrientationPortrait UIInterfaceOrientationLandscapeLeft UIInterfaceOrientationLandscapeRight";
				IPHONEOS_DEPLOYMENT_TARGET = 18.0;
				LD_RUNPATH_SEARCH_PATHS = (
					"$(inherited)",
					"@executable_path/Frameworks",
				);
				MARKETING_VERSION = 1.0;
				PRODUCT_BUNDLE_IDENTIFIER = "com.rui.camp-vol5-ios-1948";
				PRODUCT_NAME = "$(TARGET_NAME)";
				SWIFT_EMIT_LOC_STRINGS = YES;
				SWIFT_VERSION = 5.0;
				TARGETED_DEVICE_FAMILY = "1,2";
			};
			name = Debug;
		};
		B3D475D32E0406720045AD7A /* Release */ = {
			isa = XCBuildConfiguration;
			buildSettings = {
				ASSETCATALOG_COMPILER_APPICON_NAME = AppIcon;
				ASSETCATALOG_COMPILER_GLOBAL_ACCENT_COLOR_NAME = AccentColor;
				CODE_SIGN_STYLE = Automatic;
				CURRENT_PROJECT_VERSION = 1;
<<<<<<< HEAD
				DEVELOPMENT_TEAM = A5H4B9V683;
=======
				DEVELOPMENT_TEAM = DNB2K6768X;
>>>>>>> 5154765f
				ENABLE_PREVIEWS = YES;
				GENERATE_INFOPLIST_FILE = YES;
				INFOPLIST_KEY_NSCameraUsageDescription = "カメラを使います<";
				INFOPLIST_KEY_UIApplicationSceneManifest_Generation = YES;
				INFOPLIST_KEY_UIApplicationSupportsIndirectInputEvents = YES;
				INFOPLIST_KEY_UILaunchScreen_Generation = YES;
				INFOPLIST_KEY_UISupportedInterfaceOrientations_iPad = "UIInterfaceOrientationPortrait UIInterfaceOrientationPortraitUpsideDown UIInterfaceOrientationLandscapeLeft UIInterfaceOrientationLandscapeRight";
				INFOPLIST_KEY_UISupportedInterfaceOrientations_iPhone = "UIInterfaceOrientationPortrait UIInterfaceOrientationLandscapeLeft UIInterfaceOrientationLandscapeRight";
				IPHONEOS_DEPLOYMENT_TARGET = 18.0;
				LD_RUNPATH_SEARCH_PATHS = (
					"$(inherited)",
					"@executable_path/Frameworks",
				);
				MARKETING_VERSION = 1.0;
				PRODUCT_BUNDLE_IDENTIFIER = "com.rui.camp-vol5-ios-1948";
				PRODUCT_NAME = "$(TARGET_NAME)";
				SWIFT_EMIT_LOC_STRINGS = YES;
				SWIFT_VERSION = 5.0;
				TARGETED_DEVICE_FAMILY = "1,2";
			};
			name = Release;
		};
/* End XCBuildConfiguration section */

/* Begin XCConfigurationList section */
		B3D475C12E0406710045AD7A /* Build configuration list for PBXProject "camp_vol5_ios" */ = {
			isa = XCConfigurationList;
			buildConfigurations = (
				B3D475CF2E0406720045AD7A /* Debug */,
				B3D475D02E0406720045AD7A /* Release */,
			);
			defaultConfigurationIsVisible = 0;
			defaultConfigurationName = Release;
		};
		B3D475D12E0406720045AD7A /* Build configuration list for PBXNativeTarget "camp_vol5_ios" */ = {
			isa = XCConfigurationList;
			buildConfigurations = (
				B3D475D22E0406720045AD7A /* Debug */,
				B3D475D32E0406720045AD7A /* Release */,
			);
			defaultConfigurationIsVisible = 0;
			defaultConfigurationName = Release;
		};
/* End XCConfigurationList section */

/* Begin XCRemoteSwiftPackageReference section */
		D10CD8892E04843900689536 /* XCRemoteSwiftPackageReference "firebase-ios-sdk" */ = {
			isa = XCRemoteSwiftPackageReference;
			repositoryURL = "https://github.com/firebase/firebase-ios-sdk";
			requirement = {
				kind = upToNextMajorVersion;
				minimumVersion = 11.14.0;
			};
		};
/* End XCRemoteSwiftPackageReference section */

/* Begin XCSwiftPackageProductDependency section */
		D10CD88A2E04843900689536 /* FirebaseAnalytics */ = {
			isa = XCSwiftPackageProductDependency;
			package = D10CD8892E04843900689536 /* XCRemoteSwiftPackageReference "firebase-ios-sdk" */;
			productName = FirebaseAnalytics;
		};
		D10CD88C2E04843900689536 /* FirebaseAuth */ = {
			isa = XCSwiftPackageProductDependency;
			package = D10CD8892E04843900689536 /* XCRemoteSwiftPackageReference "firebase-ios-sdk" */;
			productName = FirebaseAuth;
		};
		D10CD88E2E04843900689536 /* FirebaseFirestore */ = {
			isa = XCSwiftPackageProductDependency;
			package = D10CD8892E04843900689536 /* XCRemoteSwiftPackageReference "firebase-ios-sdk" */;
			productName = FirebaseFirestore;
		};
		D10CD8902E0484C800689536 /* FirebaseDatabase */ = {
			isa = XCSwiftPackageProductDependency;
			package = D10CD8892E04843900689536 /* XCRemoteSwiftPackageReference "firebase-ios-sdk" */;
			productName = FirebaseDatabase;
		};
/* End XCSwiftPackageProductDependency section */
	};
	rootObject = B3D475BE2E0406710045AD7A /* Project object */;
}<|MERGE_RESOLUTION|>--- conflicted
+++ resolved
@@ -269,11 +269,7 @@
 				ASSETCATALOG_COMPILER_GLOBAL_ACCENT_COLOR_NAME = AccentColor;
 				CODE_SIGN_STYLE = Automatic;
 				CURRENT_PROJECT_VERSION = 1;
-<<<<<<< HEAD
 				DEVELOPMENT_TEAM = A5H4B9V683;
-=======
-				DEVELOPMENT_TEAM = DNB2K6768X;
->>>>>>> 5154765f
 				ENABLE_PREVIEWS = YES;
 				GENERATE_INFOPLIST_FILE = YES;
 				INFOPLIST_KEY_NSCameraUsageDescription = "カメラを使います<";
@@ -303,11 +299,7 @@
 				ASSETCATALOG_COMPILER_GLOBAL_ACCENT_COLOR_NAME = AccentColor;
 				CODE_SIGN_STYLE = Automatic;
 				CURRENT_PROJECT_VERSION = 1;
-<<<<<<< HEAD
-				DEVELOPMENT_TEAM = A5H4B9V683;
-=======
-				DEVELOPMENT_TEAM = DNB2K6768X;
->>>>>>> 5154765f
+        DEVELOPMENT_TEAM = A5H4B9V683;
 				ENABLE_PREVIEWS = YES;
 				GENERATE_INFOPLIST_FILE = YES;
 				INFOPLIST_KEY_NSCameraUsageDescription = "カメラを使います<";
